#!/usr/bin/python
# -*- coding: UTF-8 -*-

"""
LoRa application for Storm3 data transmission.
This script can run as a transmitter or a receiver.

Transmitter mode:
- Fetches the latest data from a Storm3 device's CSV export.
- Transmits the data using LoRa with a robust ACK mechanism.
- Maintains state to avoid re-transmitting old data.

Receiver mode:
- Listens for LoRa packets.
- Sends ACKs for received data packets.
- Logs received data and statistics.

Usage:
  python lora_app.py tx --addr 1
  python lora_app.py rx --addr 2
"""

import sys
import sx126x
import threading
import time
import random
import argparse
import json
import hashlib
import os
import re
import gzip
import urllib.request
import urllib.error
import uuid
import csv
import io
import math
import base64
from datetime import datetime
from typing import Optional, Tuple
from threading import Timer, Lock, Event

# ---------------------------
# Storm3 CSV configuration
# ---------------------------
SITE_ID    = "Hutsonville"
STORM_HOST = "172.20.20.20"
CSV_URL    = f"http://{STORM_HOST}/data/{SITE_ID}.csv"

# ---------------------------
# Paths & logging
# ---------------------------

BASE_DIR  = os.path.expanduser("~/storm")

LOG_DIR   = os.path.join(BASE_DIR, "logs")
STATE_DIR = os.path.join(BASE_DIR, "state")
os.makedirs(LOG_DIR, exist_ok=True)
os.makedirs(STATE_DIR, exist_ok=True)

STATE_FILE = os.path.join(STATE_DIR, "state.json")

class LoRaNode:
    CHUNK_SIZE = 200  # As per LoRaWAN best practices for payload size

    def __init__(self, mode, addr, target_addr=None, fetch_start=None, fetch_end=None):
        self.mode = mode
        self.addr = addr
        self.target_addr = target_addr if target_addr else (2 if mode == 'tx' else 1)
        self.fetch_start = fetch_start
        self.fetch_end = fetch_end
        self.pending_transfers = {} # For TX side
        self.pending_downloads = {} # For RX side

        self.log_lock = Lock()
        self.log_filename = os.path.join(LOG_DIR, f"lora_{mode}.log")

        # TX-specific state
        if self.mode == 'tx':
            self.seq_number = 1
            self.if_modified_since = None
            self._load_state() # Sets seq_number and if_modified_since
        else: # rx mode
            self.seq_number = 0
            self.if_modified_since = None
            self.csv_path = os.path.join(LOG_DIR, "rx_data.csv")
            if not os.path.exists(self.csv_path):
                try:
                    with open(self.csv_path, "w") as f:
                        f.write("iso_time,seq,p_rssi,n_rssi,snr,board_temp_c,csv_date,csv_time,riverstage,h340\n")
                except Exception as e:
                    self.log_and_print(f"Failed to create CSV log file: {e}")

        self.ack_received = Event()
        self.pending_acks = {}
        self.ser_lock = Lock()
        self.max_pending_acks = 100

        self.stats = {
            'packets_sent': 0,
            'packets_received': 0,
            'acks_sent': 0,
            'acks_received': 0,
            'failed_packets': 0,
            'invalid_packets': 0,
            'start_time': time.time(),
            'rssi_readings': [],
            'snr_readings': [],
            'noise_readings': []
        }
        self.stats_lock = Lock()

        self.node = sx126x.sx126x(
            serial_num="/dev/serial0",
            freq=915,
            addr=self.addr,
            power=22,
            rssi=True,
            air_speed=1200,
            relay=False
        )

        self.log_and_print(f"LoRa App initialized - Mode: {mode}, Address: {addr}, Target: {self.target_addr}")

    def _load_state(self):
        if not os.path.exists(STATE_FILE):
            self.log_and_print("No state file found, starting fresh.")
            return
        try:
            with open(STATE_FILE, "r") as f:
                state = json.load(f)
                self.seq_number = int(state.get("seq", 0)) + 1
                self.if_modified_since = state.get("if_modified_since")
                self.log_and_print(f"Loaded state: seq={self.seq_number-1}, if_modified_since={self.if_modified_since}")
        except Exception as e:
            self.log_and_print(f"Failed to load state, starting fresh: {e}")

    def _save_state(self):
        try:
            state = {
                "seq": self.seq_number,
                "if_modified_since": self.if_modified_since
            }
            with open(STATE_FILE, "w") as f:
                json.dump(state, f)
        except Exception as e:
            self.log_and_print(f"Failed to persist state: {e}")

    def _fetch_latest_csv(self) -> Tuple[Optional[int], Optional[str], Optional[str]]:
        req = urllib.request.Request(CSV_URL, method="GET")
        req.add_header("Accept", "text/csv, */*;q=0.1")
        req.add_header("User-Agent", "storm3_tx/1.1")
        req.add_header("Accept-Encoding", "gzip")
        if self.if_modified_since:
            req.add_header("If-Modified-Since", self.if_modified_since)

        try:
            with urllib.request.urlopen(req, timeout=6) as resp:
                status = resp.status
                data = resp.read()
                if resp.headers.get("Content-Encoding", "") == "gzip":
                    data = gzip.decompress(data)
                last_mod = resp.headers.get("Last-Modified")
                return status, data.decode("utf-8", errors="replace"), last_mod
        except urllib.error.HTTPError as e:
            if e.code == 304:
                return 304, None, None
            self.log_and_print(f"HTTP error fetching CSV: {e.reason}")
            return None, None, None
        except Exception as e:
            self.log_and_print(f"HTTP error fetching CSV: {e}")
            return None, None, None

    # _fetch_full_csv and _filter_csv_by_date are now merged into handle_fetch_range_request
    # for memory-efficient stream processing.

    def _extract_latest_row(self, csv_text: str) -> Optional[Tuple[str, str, str, str]]:
        if not csv_text:
            return None
        lines = [ln.strip() for ln in csv_text.splitlines() if ln.strip()]
        if len(lines) < 2:
            return None
        for ln in reversed(lines):
            parts = [p.strip() for p in ln.split(",")]
            if len(parts) >= 4 and parts[0] and parts[1]:
                date, tm, river, h340 = parts[0], parts[1], parts[2], parts[3]
                return date, tm, river, h340
        return None

    def get_cpu_temp(self):
        """Get CPU temperature"""
        try:
            with open("/sys/class/thermal/thermal_zone0/temp", 'r') as temp_file:
                cpu_temp = temp_file.read()
                return float(cpu_temp) / 1000
        except Exception as e:
            self.log_and_print(f"Error reading CPU temperature: {e}")
            return 0.0

    def log_and_print(self, message):
        """Log message to file and print to console"""
        timestamp = datetime.now().strftime("%Y-%m-%d %H:%M:%S.%f")[:-3]
        log_entry = f"[{timestamp}] {message}"

        print(log_entry)

        with self.log_lock:
            try:
                with open(self.log_filename, 'a', encoding='utf-8') as f:
                    f.write(log_entry + '\n')
                    f.flush()
            except Exception as e:
                print(f"Error writing to log file: {e}")

    def log_statistics(self):
        """Log current statistics"""
        with self.stats_lock:
            runtime = time.time() - self.stats['start_time']
            runtime_hours = runtime / 3600

            # Calculate averages
            avg_rssi = sum(self.stats['rssi_readings']) / len(self.stats['rssi_readings']) if self.stats['rssi_readings'] else 0
            avg_snr = sum(self.stats['snr_readings']) / len(self.stats['snr_readings']) if self.stats['snr_readings'] else 0
            avg_noise = sum(self.stats['noise_readings']) / len(self.stats['noise_readings']) if self.stats['noise_readings'] else 0

            success_rate = 0
            if self.mode == 'tx' and self.stats['packets_sent'] > 0:
                success_rate = (self.stats['acks_received'] / self.stats['packets_sent']) * 100
            elif self.mode == 'rx' and self.stats['packets_received'] > 0:
                success_rate = (self.stats['acks_sent'] / self.stats['packets_received']) * 100

            self.log_and_print(f"STATS: Runtime={runtime_hours:.2f}h, Sent={self.stats['packets_sent']}, "
                             f"Received={self.stats['packets_received']}, ACKs_sent={self.stats['acks_sent']}, "
                             f"ACKs_received={self.stats['acks_received']}, Failed={self.stats['failed_packets']}, "
                             f"Invalid={self.stats['invalid_packets']}, Success_rate={success_rate:.1f}%")

            if self.stats['rssi_readings']:
                self.log_and_print(f"STATS: Avg_RSSI={avg_rssi:.1f}dBm, Avg_SNR={avg_snr:.1f}dB, "
                                 f"Avg_Noise={avg_noise:.1f}dBm, RSSI_samples={len(self.stats['rssi_readings'])}")

    def update_stats(self, stat_type, value=None):
        """Update statistics thread-safely"""
        with self.stats_lock:
            if stat_type in self.stats:
                if value is not None:
                    if stat_type.endswith('_readings'):
                        self.stats[stat_type].append(value)
                        # Keep only last 1000 readings to prevent memory growth
                        if len(self.stats[stat_type]) > 1000:
                            self.stats[stat_type] = self.stats[stat_type][-1000:]
                    else:
                        self.stats[stat_type] = value
                else:
                    self.stats[stat_type] += 1

    def create_packet(self, packet_type: str, seq_num: int, payload: dict = None, request_id: Optional[str] = None):
        """Create packet with checksum"""
        packet_data = {
            'type': packet_type,
            'seq': seq_num,
            'src_addr': self.addr,
            'dst_addr': self.target_addr,
            'payload': payload if payload is not None else {},
            'timestamp': datetime.now().isoformat()
        }
        if request_id:
            packet_data['request_id'] = request_id

        # Create JSON and add checksum
        packet_json = json.dumps(packet_data, separators=(',', ':'))
        checksum = hashlib.md5(packet_json.encode()).hexdigest()[:8]
        packet_data['checksum'] = checksum

        return json.dumps(packet_data, separators=(',', ':')).encode()

    def verify_packet(self, packet_data):
        """Verify packet checksum"""
        try:
            data = json.loads(packet_data.decode())
            checksum = data.pop('checksum', None)
            if not checksum:
                return False, None

            packet_json = json.dumps(data, separators=(',', ':'))
            expected_checksum = hashlib.md5(packet_json.encode()).hexdigest()[:8]

            if checksum == expected_checksum:
                data['checksum'] = checksum  # Put it back
                return True, data
            else:
                return False, None
        except Exception as e:
            return False, None

    def send_packet(self, packet_data):
        """Send packet via LoRa"""
        try:
            with self.ser_lock:  # Prevent concurrent serial access
                # Create LoRa frame: [target_addr_high, target_addr_low, target_freq_offset, src_addr_high, src_addr_low, src_freq_offset, payload]
                lora_frame = bytes([
                    self.target_addr >> 8,      # Target address high byte
                    self.target_addr & 0xff,    # Target address low byte
                    self.node.offset_freq,      # Target frequency offset
                    self.addr >> 8,             # Source address high byte
                    self.addr & 0xff,           # Source address low byte
                    self.node.offset_freq,      # Source frequency offset
                ]) + packet_data

                # Clear any pending data before sending
                self.node.ser.flushInput()
                self.node.ser.flushOutput()
                time.sleep(0.1)  # Allow module to settle

                self.node.send(lora_frame)

                # Small delay after sending to ensure transmission completes
                time.sleep(0.1)
                return True
        except Exception as e:
            self.log_and_print(f"Error sending packet: {e}")
            return False

    def handle_manifest(self, packet_info):
        """Handle an incoming MANIFEST packet on the receiver."""
        if self.mode != 'rx':
            return

        request_id = packet_info.get('request_id')
        manifest = packet_info.get('payload', {})

        if not request_id or not manifest:
            self.log_and_print("RX: Received invalid MANIFEST packet.")
            return

        self.log_and_print(f"RX: Received MANIFEST for request {request_id}:")
        self.log_and_print(f"    Records found: {manifest.get('records_found')}")
        self.log_and_print(f"    Total size: {manifest.get('bytes_estimate')} bytes")
        self.log_and_print(f"    Total chunks: {manifest.get('total_chunks')}")

        if manifest.get('total_chunks', 0) == 0:
            self.log_and_print(f"RX: Transfer for {request_id} complete (0 chunks).")
            return

        self.pending_downloads[request_id] = {
            'manifest': manifest,
            'chunks': {},
            'chunks_received': 0,
            'data': b'' # To store re-assembled data
        }

        self.log_and_print(f"RX: Acknowledging MANIFEST. Ready to receive data chunks for {request_id}.")
        ack_packet = self.create_packet(
            packet_type='ACK',
            seq_num=packet_info['seq'],
            request_id=request_id
        )

        if self.send_packet(ack_packet):
            self.log_and_print(f"RX: Sent ACK for MANIFEST (Seq#{packet_info['seq']})")
            self.update_stats('acks_sent')
        else:
            self.log_and_print(f"RX: Failed to send ACK for MANIFEST (Seq#{packet_info['seq']})")

    def handle_data_chunk(self, packet_info):
        """Handle an incoming DATA_CHUNK packet on the receiver."""
        request_id = packet_info.get('request_id')
        payload = packet_info.get('payload', {})
        chunk_index = payload.get('chunk_index')
        chunk_data_b64 = payload.get('data')

        if not request_id or request_id not in self.pending_downloads:
            self.log_and_print(f"RX: Received chunk for unknown/completed request {request_id}. Discarding.")
            return

        if chunk_index is None or chunk_data_b64 is None:
            self.log_and_print(f"RX: Received invalid DATA_CHUNK packet for {request_id}. Discarding.")
            return

        download_info = self.pending_downloads[request_id]

        if chunk_index not in download_info['chunks']:
            try:
                chunk_data = base64.b64decode(chunk_data_b64)
                download_info['chunks'][chunk_index] = chunk_data
                download_info['chunks_received'] += 1
                total_chunks = download_info['manifest']['total_chunks']
                self.log_and_print(f"RX: Stored chunk {chunk_index + 1}/{total_chunks} for {request_id} ({len(chunk_data)} bytes)")
            except (TypeError, ValueError):
                self.log_and_print(f"RX: Failed to decode base64 data for chunk {chunk_index + 1}. Discarding.")
                return # Don't ACK a corrupted chunk
        else:
            self.log_and_print(f"RX: Received duplicate chunk {chunk_index + 1}. Discarding.")

        # Always ACK receipt so the transmitter can move on
        ack_packet = self.create_packet('ACK', packet_info['seq'], request_id=request_id)
        if not self.send_packet(ack_packet):
            self.log_and_print(f"RX: Failed to send ACK for chunk {chunk_index + 1}")

        # Check if transfer is complete
        total_chunks = download_info['manifest']['total_chunks']
        if total_chunks > 0 and download_info['chunks_received'] == total_chunks:
            self.log_and_print(f"RX: All {total_chunks} chunks received for {request_id}.")
            self._reassemble_and_save_data(request_id)

    def handle_transfer_done(self, packet_info):
        """Handles a TRANSFER_DONE packet, confirming the end of a transfer."""
        request_id = packet_info.get('request_id')
        self.log_and_print(f"RX: Received TRANSFER_DONE for {request_id}.")

        # Acknowledge the final packet
        ack_packet = self.create_packet('ACK', packet_info['seq'], request_id=request_id)
        if not self.send_packet(ack_packet):
            self.log_and_print(f"RX: Failed to send final ACK for {request_id}")

        # Verify chunk count and trigger reassembly if it hasn't happened yet
        download_info = self.pending_downloads.get(request_id)
        if download_info:
            total_chunks_manifest = download_info['manifest']['total_chunks']
            if download_info['chunks_received'] != total_chunks_manifest:
                self.log_and_print(f"RX: WARNING - Transfer for {request_id} ended, but chunk count mismatch.")
            else:
                self.log_and_print(f"RX: Transfer for {request_id} confirmed complete.")

            # Reassembly is normally triggered by the last chunk, but this is a fallback.
            if request_id in self.pending_downloads:
                self._reassemble_and_save_data(request_id)

    def _reassemble_and_save_data(self, request_id):
        """Reassembles chunks for a completed download and saves to a file."""
        download_info = self.pending_downloads.get(request_id)
        if not download_info:
            return

        self.log_and_print(f"RX: Reassembling data for request {request_id}.")

        # Sort chunks by index and join them
        sorted_chunks = sorted(download_info['chunks'].items())
        full_data_bytes = b''.join([chunk_data for chunk_index, chunk_data in sorted_chunks])

        # Decompress data if necessary, based on the manifest
        content_encoding = download_info['manifest'].get('content_encoding')
        if content_encoding == 'gzip':
            try:
                self.log_and_print(f"RX: Decompressing {len(full_data_bytes)} bytes of gzip data...")
                full_data_bytes = gzip.decompress(full_data_bytes)
            except gzip.BadGzipFile as e:
                self.log_and_print(f"RX: Error decompressing data for {request_id}: {e}")
                del self.pending_downloads[request_id] # Clean up failed download
                return

        # Save the reassembled data to a file
        output_filename = os.path.join(LOG_DIR, f"recovered_data_{request_id}.csv")
        try:
            with open(output_filename, "wb") as f:
                f.write(full_data_bytes)
            self.log_and_print(f"RX: Successfully saved reassembled data to {output_filename}")
        except IOError as e:
            self.log_and_print(f"RX: Error saving reassembled data for {request_id}: {e}")

        # Clean up the completed download from memory
        del self.pending_downloads[request_id]

    def cleanup_pending_acks(self):
        """Remove old pending ACKs to prevent memory growth"""
        if len(self.pending_acks) > self.max_pending_acks:
            # Remove oldest entries (lowest sequence numbers)
            sorted_keys = sorted(self.pending_acks.keys())
            for key in sorted_keys[:len(self.pending_acks) - self.max_pending_acks + 20]:
                self.pending_acks.pop(key, None)
            self.log_and_print(f"TX: Cleaned up old pending ACKs, now tracking {len(self.pending_acks)} entries")

    def handle_fetch_range_request(self, packet_info):
        """
        Handles a FETCH_RANGE request by spawning a new thread to process it.
        This ensures the main receiver loop is not blocked.
        """
        self.log_and_print("TX: Spawning new thread to handle FETCH_RANGE request.")

        thread = threading.Thread(
            target=self._process_fetch_request_thread,
            args=(packet_info,)
        )
        thread.daemon = True
        thread.start()

    def _process_fetch_request_thread(self, packet_info):
        """
        The actual processing logic for a fetch request. Runs in a separate thread.
        Streams the source CSV, filters it, compresses the result, and sends a manifest.
        """
        request_id = packet_info.get('request_id')
        payload = packet_info.get('payload', {})
        start_ts_str = payload.get('start_ts')
        end_ts_str = payload.get('end_ts')

        if not all([request_id, start_ts_str, end_ts_str]):
            self.log_and_print(f"TX: Received invalid FETCH_RANGE request. Missing fields.")
            return

        self.log_and_print(f"TX: Processing FETCH_RANGE request {request_id} for range [{start_ts_str} to {end_ts_str}]")

        try:
            start_dt = datetime.fromisoformat(start_ts_str)
            end_dt = datetime.fromisoformat(end_ts_str)
        except ValueError:
            self.log_and_print(f"TX: Invalid timestamp format in FETCH_RANGE request {request_id}")
            return

        first_ts = None
        last_ts = None
        records_found = 0
        gzipped_buffer = io.BytesIO()

        try:
            # 1. Open HTTP stream and process line by line
            req = urllib.request.Request(CSV_URL, method="GET")
            req.add_header("Accept", "text/csv, */*;q=0.1")
            req.add_header("User-Agent", "storm3_tx/1.1")

            with urllib.request.urlopen(req, timeout=10) as resp:
                if resp.status != 200:
                    self.log_and_print(f"TX: Failed to fetch CSV, status {resp.status}")
                    return

                # Note: This implementation assumes the source CSV is NOT gzipped.
                # If it were, we would wrap `resp` with `gzip.GzipFile`.
                text_stream = io.TextIOWrapper(resp, encoding='utf-8', errors='replace')
                reader = csv.reader(text_stream)

                header = next(reader, None) # Skip header

                # 2. Filter, compress and store results on the fly
                with gzip.GzipFile(fileobj=gzipped_buffer, mode='wb') as gz_writer:
                    with io.TextIOWrapper(gz_writer, encoding='utf-8') as text_writer:
                        for row in reader:
                            if len(row) >= 2 and row[0] and row[1]:
                                try:
                                    record_dt = datetime.strptime(f"{row[0]} {row[1]}", "%m/%d/%y %H:%M:%S")
                                    if start_dt <= record_dt < end_dt:
                                        text_writer.write(",".join(row) + "\n")
                                        records_found += 1

                                        record_ts_str = record_dt.isoformat()
                                        if first_ts is None:
                                            first_ts = record_ts_str
                                        last_ts = record_ts_str
                                except (ValueError, IndexError):
                                    continue # Skip malformed rows silently in stream

            data_bytes = gzipped_buffer.getvalue()

        except Exception as e:
            self.log_and_print(f"TX: Error processing CSV stream for {request_id}: {e}")
            return

        # 3. Generate and send the manifest
        total_chunks = math.ceil(len(data_bytes) / self.CHUNK_SIZE) if data_bytes else 0
        manifest = {
            'records_found': records_found,
            'bytes_estimate': len(data_bytes),
            'chunk_size': self.CHUNK_SIZE,
            'total_chunks': total_chunks,
            'first_ts': first_ts,
            'last_ts': last_ts,
            'content_encoding': 'gzip' if data_bytes else 'none'
        }

        self.pending_transfers[request_id] = {
            'data': data_bytes,
            'manifest': manifest,
            'next_chunk_index': 0,
            'total_chunks': total_chunks,
        }
        self.log_and_print(f"TX: Prepared {manifest['records_found']} records ({manifest['bytes_estimate']} bytes) for transfer.")

        manifest_packet = self.create_packet('MANIFEST', self.seq_number, manifest, request_id)
        if self.send_packet(manifest_packet):
            self.log_and_print(f"TX: Sent MANIFEST for request {request_id} with Seq#{self.seq_number}")
            self.pending_transfers[request_id]['manifest_seq'] = self.seq_number
            self.update_stats('packets_sent')
            self.seq_number += 1
        else:
            self.log_and_print(f"TX: Failed to send MANIFEST for request {request_id}")

    def send_next_chunk(self, request_id):
        """Sends the next available data chunk for a given transfer request."""
        transfer_info = self.pending_transfers.get(request_id)
        if not transfer_info:
            self.log_and_print(f"TX: Cannot send chunk, no pending transfer for {request_id}")
            return

        chunk_index = transfer_info['next_chunk_index']
        total_chunks = transfer_info['total_chunks']

        if chunk_index >= total_chunks:
            self.log_and_print(f"TX: All chunks sent for {request_id}. Sending TRANSFER_DONE.")
            done_packet = self.create_packet(
                packet_type='TRANSFER_DONE',
                seq_num=self.seq_number,
                request_id=request_id,
                payload={'total_chunks': total_chunks}
            )
            if self.send_packet(done_packet):
                self.pending_transfers[request_id]['done_seq'] = self.seq_number
                self.seq_number += 1
            else:
                self.log_and_print(f"TX: Failed to send TRANSFER_DONE for {request_id}. Cleaning up.")
                del self.pending_transfers[request_id]
            return

        data = transfer_info['data']
        chunk_size = transfer_info['manifest']['chunk_size']

        start = chunk_index * chunk_size
        end = start + chunk_size
        chunk_data = data[start:end]

        payload = {
            'chunk_index': chunk_index,
            'total_chunks': total_chunks,
            # base64 encode the binary data to ensure it's valid JSON
            'data': base64.b64encode(chunk_data).decode('ascii')
        }

        packet = self.create_packet('DATA_CHUNK', self.seq_number, payload, request_id)

        if self.send_packet(packet):
            self.log_and_print(f"TX: Sent chunk {chunk_index + 1}/{total_chunks} for {request_id} (Seq#{self.seq_number})")
            transfer_info['last_chunk_seq'] = self.seq_number
            transfer_info['next_chunk_index'] += 1
            self.update_stats('packets_sent')
            self.seq_number += 1
        else:
            self.log_and_print(f"TX: Failed to send chunk {chunk_index + 1}/{total_chunks} for {request_id}")

    def transmitter_loop(self):
        """Main transmitter loop with accurate 30-second intervals"""
        self.log_and_print("Starting transmitter mode - fetching and broadcasting Storm3 data every 30 seconds")

        next_transmission = time.time()  # Start first transmission immediately
        stats_log_interval = 300  # Log stats every 5 minutes
        next_stats_log = time.time() + stats_log_interval

        while True:
            try:
                # Log statistics periodically
                if time.time() >= next_stats_log:
                    self.log_statistics()
                    next_stats_log = time.time() + stats_log_interval

                # Wait until it's time for the next transmission
                sleep_time = next_transmission - time.time()
                if sleep_time > 0:
                    time.sleep(sleep_time)

                # Schedule the next transmission for 30 seconds from now
                next_transmission += 30

                # 1. Fetch data
                status, text, last_mod = self._fetch_latest_csv()

                if status == 304:
                    self.log_and_print("No new data (304 Not Modified), sleeping.")
                    continue
                if status != 200 or not text:
                    self.log_and_print(f"Failed to fetch data (status: {status}), sleeping.")
                    continue

                # 2. Extract latest row
                row = self._extract_latest_row(text)
                if not row:
                    self.log_and_print("Could not extract data row from CSV, sleeping.")
                    continue

                self.log_and_print(f"Fetched new data row: {row}")

                # 3. Build and send packet
                self.cleanup_pending_acks()

                payload = {
                    'csv_row': row,
                    'board_temp_c': self.get_cpu_temp()
                }

                packet = self.create_packet('STORM_DATA', self.seq_number, payload)

                self.log_and_print(f"TX Seq#{self.seq_number}: Sending Storm3 data packet.")

                success = False
                retry_count = 0
                max_retries = 3

                while retry_count < max_retries and not success:
                    if retry_count > 0:
                        self.log_and_print(f"TX Seq#{self.seq_number}: Retry {retry_count}/{max_retries-1}")

                    if self.send_packet(packet):
                        self.log_and_print(f"TX Seq#{self.seq_number}: Packet sent, waiting for ACK...")
                        self.update_stats('packets_sent')

                        self.ack_received.clear()
                        self.pending_acks[self.seq_number] = retry_count

                        if self.ack_received.wait(timeout=7):
                            if self.seq_number not in self.pending_acks:
                                self.log_and_print(f"TX Seq#{self.seq_number}: ACK received successfully")
                                self.update_stats('acks_received')
                                success = True
                            else:
                                self.log_and_print(f"TX Seq#{self.seq_number}: ACK timeout (internal state mismatch)")
                        else:
                            self.log_and_print(f"TX Seq#{self.seq_number}: ACK timeout")
                    else:
                        self.log_and_print(f"TX Seq#{self.seq_number}: Failed to send packet")

                    retry_count += 1
                    if not success and retry_count < max_retries:
                        time.sleep(3)

                # 4. Update state
                if success:
                    self.log_and_print(f"TX Seq#{self.seq_number}: Successfully transmitted and ACKed.")
                    if last_mod:
                        self.if_modified_since = last_mod
                else:
                    self.log_and_print(f"TX Seq#{self.seq_number}: FAILED - No ACK after {max_retries} attempts")
                    self.pending_acks.pop(self.seq_number, None)
                    self.update_stats('failed_packets')

                # Always advance sequence number and save state after an attempt
                self.seq_number += 1
                self._save_state()

            except KeyboardInterrupt:
                self.log_and_print("Transmitter stopped by user")
                self.log_statistics()  # Final stats log
                break
            except Exception as e:
                self.log_and_print(f"Transmitter error: {e}")
                time.sleep(5)

    def receiver_loop(self):
        """Main receiver loop with improved serial handling"""
        self.log_and_print("Starting receiver mode - listening for packets")

        stats_log_interval = 300  # Log stats every 5 minutes
        next_stats_log = time.time() + stats_log_interval

        while True:
            try:
                # Log statistics periodically
                if time.time() >= next_stats_log:
                    self.log_statistics()
                    next_stats_log = time.time() + stats_log_interval

                # Check for incoming packets with improved handling
                with self.ser_lock:  # Use locking for serial access
                    if self.node.ser.inWaiting() > 0:
                        time.sleep(0.2)  # Allow full packet to arrive and settle
                        bytes_available = self.node.ser.inWaiting()
                        if bytes_available > 0:  # Double-check after delay
                            raw_data = self.node.ser.read(bytes_available)
                        else:
                            continue
                    else:
                        time.sleep(0.2)  # Reasonable delay to prevent CPU spinning
                        continue

<<<<<<< HEAD
                # The LoRa module prepends a 3-byte hardware header (src_addr, src_freq).
                # The application then sends its own 6-byte header. Total header = 9 bytes.
                # Frame: [hw_src_addr(2), hw_src_freq(1), app_dst_addr(2), app_dst_freq(1), app_src_addr(2), app_src_freq(1), payload..., rssi(1)]
                MIN_PACKET_LEN = 9 + 1 + 1 # 9-byte header + min 1-byte payload + 1-byte rssi

                if len(raw_data) > MIN_PACKET_LEN:
                    # Hardware-level header (from the LoRa module)
                    hw_src_addr = (raw_data[0] << 8) + raw_data[1]
                    hw_src_freq = raw_data[2]

                    # Application-level header (from send_packet function)
                    app_dst_addr = (raw_data[3] << 8) + raw_data[4]
                    # app_dst_freq = raw_data[5]
                    app_src_addr = (raw_data[6] << 8) + raw_data[7]
                    # app_src_freq = raw_data[8]

                    # The actual payload starts after the combined 9-byte header
                    packet_data = raw_data[9:-1] if self.node.rssi else raw_data[9:]
                    rssi_value = raw_data[-1] if self.node.rssi else None

                    # 1. Check if the packet is from our designated target (using the reliable HW address)
                    if hw_src_addr != self.target_addr:
                        continue  # Silently ignore packets from other sources

                    # 2. Check if the packet is addressed to this node (using the App address)
                    if app_dst_addr != self.addr:
                        continue # Silently ignore packets for other nodes.

                    # Sanity check: the source address in the app header should match the hardware one
                    if app_src_addr != hw_src_addr:
                        self.log_and_print(f"RX: Mismatch between HW source ({hw_src_addr}) and App source ({app_src_addr}). Ignoring.")
                        continue
=======
                # The frame format sent by TX is:
                # [dst_addr_h, dst_addr_l, dst_freq_offset, src_addr_h, src_addr_l, src_freq_offset, payload..., rssi]
                # Header is 6 bytes. Payload is variable. RSSI is 1 byte at the end.
                if len(raw_data) > 7: # Minimum frame size: 6 (header) + 1 (payload) + 1 (rssi)
                    # Parse the full 6-byte header
                    dst_addr = (raw_data[0] << 8) + raw_data[1]
                    # dst_freq_offset = raw_data[2]
                    src_addr = (raw_data[3] << 8) + raw_data[4]
                    src_freq_offset = raw_data[5]

                    # The actual payload starts after the 6-byte header
                    packet_data = raw_data[6:-1] if self.node.rssi else raw_data[6:]
                    rssi_value = raw_data[-1] if self.node.rssi else None

                    # 1. Check if the packet is addressed to this node.
                    if dst_addr != self.addr:
                        continue # Silently ignore packets for other nodes.

                    # 2. Check if the packet is from our designated target.
                    if src_addr != self.target_addr:
                        continue  # Silently ignore packets from other sources
>>>>>>> 5d99d8ad

                    # Validate RSSI value (should be reasonable for LoRa)
                    valid_rssi = True
                    if rssi_value is not None:
                        calculated_rssi = -(256 - rssi_value)
                        # LoRa RSSI should typically be between -30dBm and -120dBm
                        if calculated_rssi < -120 or calculated_rssi > -30:
                            valid_rssi = False
                            self.log_and_print(f"RX: Dropping packet with invalid RSSI: {calculated_rssi}dBm")

                    # Skip processing if packet seems corrupted (invalid RSSI often indicates corruption)
                    if not valid_rssi:
                        self.update_stats('invalid_packets')
                        continue

                    # Calculate RSSI values with bounds checking
                    packet_rssi = None
                    noise_rssi = None
                    snr = None

                    if rssi_value is not None:
                        packet_rssi = -(256 - rssi_value)
                        self.update_stats('rssi_readings', packet_rssi)

                        # Get noise floor (with retry for reliability)
                        for attempt in range(3):
                            noise_rssi = self.get_noise_rssi()
                            if noise_rssi is not None and noise_rssi >= -120 and noise_rssi <= -30:
                                break
                            time.sleep(0.05)

                        if noise_rssi is not None and packet_rssi is not None:
                            snr = packet_rssi - noise_rssi
                            self.update_stats('snr_readings', snr)
                            self.update_stats('noise_readings', noise_rssi)

                    # Log reception details
                    freq_mhz = self.node.freq
<<<<<<< HEAD
                    self.log_and_print(f"RX: Received from addr {hw_src_addr} at {freq_mhz}MHz (HW offset: {hw_src_freq})")
=======
                    self.log_and_print(f"RX: Received from addr {src_addr} at {freq_mhz}MHz (offset: {src_freq_offset})")
>>>>>>> 5d99d8ad

                    if packet_rssi is not None:
                        noise_str = f"{noise_rssi}dBm" if noise_rssi is not None else "N/A"
                        snr_str = f"{snr:.1f}dB" if snr is not None else "N/A"
                        self.log_and_print(f"RX: Packet RSSI: {packet_rssi}dBm, Noise: {noise_str}, SNR: {snr_str}")

                    # Verify and process packet
                    valid, packet_info = self.verify_packet(packet_data)

                    if valid:
                        if packet_info['type'] == 'STORM_DATA':
                            payload = packet_info.get('payload', {})
                            csv_row = payload.get('csv_row', [])
                            board_temp = payload.get('board_temp_c')

                            self.log_and_print(f"RX: STORM_DATA packet Seq#{packet_info['seq']} - Row={csv_row} Temp={board_temp}")

                            self.update_stats('packets_received')

                            # Log to CSV
                            if len(csv_row) == 4:
                                try:
                                    with open(self.csv_path, "a") as f:
                                        ts = datetime.now().isoformat()
                                        f.write(f"{ts},{packet_info['seq']},{packet_rssi},{noise_rssi},{snr},{board_temp},"
                                                f"\"{csv_row[0]}\",\"{csv_row[1]}\",\"{csv_row[2]}\",\"{csv_row[3]}\"\n")
                                except Exception as e:
                                    self.log_and_print(f"Failed to write to CSV log: {e}")

                            # Send ACK
                            ack_packet = self.create_packet('ACK', packet_info['seq'])
                            if self.send_packet(ack_packet):
                                self.log_and_print(f"RX: ACK sent for Seq#{packet_info['seq']}")
                                self.update_stats('acks_sent')
                            else:
                                self.log_and_print(f"RX: Failed to send ACK for Seq#{packet_info['seq']}")

                        elif packet_info['type'] == 'ACK':
                            seq_num = packet_info['seq']
                            request_id = packet_info.get('request_id')

                            # Check if this ACK is part of a file transfer
                            if self.mode == 'tx' and request_id and request_id in self.pending_transfers:
                                transfer_info = self.pending_transfers[request_id]
                                manifest_seq = transfer_info.get('manifest_seq')
                                last_chunk_seq = transfer_info.get('last_chunk_seq')

                                if manifest_seq == seq_num:
                                    self.log_and_print(f"TX: Received ACK for MANIFEST for {request_id}. Starting transfer.")
                                    # Remove manifest_seq so we don't process this ACK again
                                    del transfer_info['manifest_seq']
                                    self.send_next_chunk(request_id)
                                elif last_chunk_seq == seq_num:
                                    self.log_and_print(f"TX: Received ACK for chunk {transfer_info['next_chunk_index']}/{transfer_info['total_chunks']}. Sending next.")
                                    self.send_next_chunk(request_id)
                                elif transfer_info.get('done_seq') == seq_num:
                                    self.log_and_print(f"TX: Received ACK for TRANSFER_DONE for {request_id}. Transfer successful.")
                                    del self.pending_transfers[request_id]
                                else:
                                    self.log_and_print(f"TX: Received stale/unexpected ACK for transfer {request_id} (Seq#{seq_num})")
                                continue # Packet handled, go to next iteration

                            # Handle ACKs for regular data packets
                            if seq_num in self.pending_acks:
                                self.log_and_print(f"RX: ACK received for Seq#{seq_num}")
                                self.pending_acks.pop(seq_num)
                                self.ack_received.set()
                            else:
                                self.log_and_print(f"RX: Unexpected ACK for Seq#{seq_num}")

                        elif packet_info['type'] == 'FETCH_RANGE':
                            if self.mode == 'tx':
                                self.handle_fetch_range_request(packet_info)
                        elif packet_info['type'] == 'MANIFEST':
                            if self.mode == 'rx':
                                self.handle_manifest(packet_info)
                        elif packet_info['type'] == 'DATA_CHUNK':
                            if self.mode == 'rx':
                                self.handle_data_chunk(packet_info)
                        elif packet_info['type'] == 'TRANSFER_DONE':
                            if self.mode == 'rx':
                                self.handle_transfer_done(packet_info)
                    else:
                        self.log_and_print(f"RX: Invalid packet received (checksum failure)")
                        self.update_stats('invalid_packets')

            except KeyboardInterrupt:
                self.log_and_print("Receiver stopped by user")
                self.log_statistics()  # Final stats log
                break
            except Exception as e:
                self.log_and_print(f"Receiver error: {e}")
                time.sleep(1)

    def get_noise_rssi(self):
        """Get current noise floor RSSI with improved error handling"""
        try:
            # Note: Don't use ser_lock here as it's called from within locked context
            self.node.ser.flushInput()
            self.node.ser.flushOutput()  # Also flush output
            self.node.ser.write(bytes([0xC0, 0xC1, 0xC2, 0xC3, 0x00, 0x02]))

            # Wait for response with timeout
            timeout = time.time() + 0.5  # 500ms timeout
            while time.time() < timeout:
                if self.node.ser.inWaiting() >= 4:
                    break
                time.sleep(0.01)

            if self.node.ser.inWaiting() >= 4:
                response = self.node.ser.read(4)  # Read exactly what we expect
                if len(response) >= 4 and response[0] == 0xC1 and response[1] == 0x00 and response[2] == 0x02:
                    noise_rssi = -(256 - response[3])
                    # Additional validation
                    if -150 <= noise_rssi <= -30:  # Broader but still reasonable range
                        return noise_rssi
            return None
        except Exception as e:
            self.log_and_print(f"Error getting noise RSSI: {e}")
            return None

    def send_fetch_range_request(self):
        """Compose and send a FETCH_RANGE request."""
        request_id = str(uuid.uuid4())
        self.log_and_print(f"RX: Initiating data fetch request {request_id} for range "
                         f"[{self.fetch_start} to {self.fetch_end}]")

        payload = {
            'start_ts': self.fetch_start,
            'end_ts': self.fetch_end,
        }

        packet = self.create_packet(
            packet_type='FETCH_RANGE',
            seq_num=self.seq_number,
            payload=payload,
            request_id=request_id
        )

        if self.send_packet(packet):
            self.log_and_print(f"RX: FETCH_RANGE request sent for ID {request_id}")
            self.update_stats('packets_sent')
            self.seq_number += 1
        else:
            self.log_and_print(f"RX: Failed to send FETCH_RANGE request for ID {request_id}")

    def run(self):
        """Run the test based on mode"""
        try:
            if self.mode == 'tx':
                # Start receiver thread for ACKs
                rx_thread = threading.Thread(target=self.receiver_loop, daemon=True)
                rx_thread.start()
                # Run transmitter in main thread
                self.transmitter_loop()
            else: # rx mode
                # If fetch arguments are provided, send the data fetch request
                if self.fetch_start and self.fetch_end:
                    # Give the node a moment to initialize before sending
                    time.sleep(1)
                    self.send_fetch_range_request()

                # Run receiver loop to listen for responses and regular packets
                self.receiver_loop()
        except Exception as e:
            self.log_and_print(f"Fatal error: {e}")
        finally:
            self.log_and_print(f"Test completed. Log saved to: {self.log_filename}")

def main():
    parser = argparse.ArgumentParser(description='LoRa app for Storm3 data transmission')
    parser.add_argument('mode', choices=['tx', 'rx'], help='Mode: tx (transmitter) or rx (receiver)')
    parser.add_argument('--addr', type=int, required=True, help='This device address')
    parser.add_argument('--target', type=int, help='Target device address (optional, auto-determined)')
    parser.add_argument('--fetch-start', type=str, help='Start timestamp for data fetch (rx mode only, ISO-8601 format)')
    parser.add_argument('--fetch-end', type=str, help='End timestamp for data fetch (rx mode only, ISO-8601 format)')

    args = parser.parse_args()

    if (args.fetch_start and not args.fetch_end) or (not args.fetch_start and args.fetch_end):
        parser.error("--fetch-start and --fetch-end must be used together.")

    if args.fetch_start and args.mode == 'tx':
        parser.error("--fetch-start and --fetch-end are only valid in rx mode.")

    # Create and run test
    app = LoRaNode(
        mode=args.mode,
        addr=args.addr,
        target_addr=args.target,
        fetch_start=args.fetch_start,
        fetch_end=args.fetch_end
    )

    try:
        app.run()
    except KeyboardInterrupt:
        print("\nApp interrupted by user")
    except Exception as e:
        print(f"Error: {e}")

if __name__ == "__main__":
    main()<|MERGE_RESOLUTION|>--- conflicted
+++ resolved
@@ -768,40 +768,7 @@
                         time.sleep(0.2)  # Reasonable delay to prevent CPU spinning
                         continue
 
-<<<<<<< HEAD
-                # The LoRa module prepends a 3-byte hardware header (src_addr, src_freq).
-                # The application then sends its own 6-byte header. Total header = 9 bytes.
-                # Frame: [hw_src_addr(2), hw_src_freq(1), app_dst_addr(2), app_dst_freq(1), app_src_addr(2), app_src_freq(1), payload..., rssi(1)]
-                MIN_PACKET_LEN = 9 + 1 + 1 # 9-byte header + min 1-byte payload + 1-byte rssi
-
-                if len(raw_data) > MIN_PACKET_LEN:
-                    # Hardware-level header (from the LoRa module)
-                    hw_src_addr = (raw_data[0] << 8) + raw_data[1]
-                    hw_src_freq = raw_data[2]
-
-                    # Application-level header (from send_packet function)
-                    app_dst_addr = (raw_data[3] << 8) + raw_data[4]
-                    # app_dst_freq = raw_data[5]
-                    app_src_addr = (raw_data[6] << 8) + raw_data[7]
-                    # app_src_freq = raw_data[8]
-
-                    # The actual payload starts after the combined 9-byte header
-                    packet_data = raw_data[9:-1] if self.node.rssi else raw_data[9:]
-                    rssi_value = raw_data[-1] if self.node.rssi else None
-
-                    # 1. Check if the packet is from our designated target (using the reliable HW address)
-                    if hw_src_addr != self.target_addr:
-                        continue  # Silently ignore packets from other sources
-
-                    # 2. Check if the packet is addressed to this node (using the App address)
-                    if app_dst_addr != self.addr:
-                        continue # Silently ignore packets for other nodes.
-
-                    # Sanity check: the source address in the app header should match the hardware one
-                    if app_src_addr != hw_src_addr:
-                        self.log_and_print(f"RX: Mismatch between HW source ({hw_src_addr}) and App source ({app_src_addr}). Ignoring.")
-                        continue
-=======
+
                 # The frame format sent by TX is:
                 # [dst_addr_h, dst_addr_l, dst_freq_offset, src_addr_h, src_addr_l, src_freq_offset, payload..., rssi]
                 # Header is 6 bytes. Payload is variable. RSSI is 1 byte at the end.
@@ -823,7 +790,6 @@
                     # 2. Check if the packet is from our designated target.
                     if src_addr != self.target_addr:
                         continue  # Silently ignore packets from other sources
->>>>>>> 5d99d8ad
 
                     # Validate RSSI value (should be reasonable for LoRa)
                     valid_rssi = True
@@ -862,11 +828,9 @@
 
                     # Log reception details
                     freq_mhz = self.node.freq
-<<<<<<< HEAD
-                    self.log_and_print(f"RX: Received from addr {hw_src_addr} at {freq_mhz}MHz (HW offset: {hw_src_freq})")
-=======
+
                     self.log_and_print(f"RX: Received from addr {src_addr} at {freq_mhz}MHz (offset: {src_freq_offset})")
->>>>>>> 5d99d8ad
+
 
                     if packet_rssi is not None:
                         noise_str = f"{noise_rssi}dBm" if noise_rssi is not None else "N/A"
